package nl.javadude.gradle.plugins.license

import groovy.xml.MarkupBuilder
import groovy.json.*

/**
 * License file reporter.
 */
class LicenseReporter {

    /**
     * Output directory for html reports.
     */
    File htmlOutputDir

    /**
     * Output directory for xml reports.
     */
    File xmlOutputDir

    /**
     * Output directory for json reports.
     */
    File jsonOutputDir

    /**
     * Generate xml report grouping by dependencies.
     *
     * @param dependencyMetadataSet set with dependencies
     * @param fileName report file name
     */
    public void generateXMLReport4DependencyToLicense(Set<DependencyMetadata> dependencyMetadataSet, String fileName) {
        PrintWriter writer = new PrintWriter(new File(xmlOutputDir, fileName))
        MarkupBuilder xml = new MarkupBuilder(writer)

        xml.dependencies() {
            dependencyMetadataSet.each {
                entry ->
                    dependency(name: entry.dependency) {
                        file(entry.dependencyFileName)
                        entry.licenseMetadataList.each {
                            l ->
                                def attributes = [name: l.licenseName]

                                // Miss attribute if it's empty
                                if (l.licenseTextUrl) {
                                    attributes << [url: l.licenseTextUrl]
                                }

                                license(attributes)
                        }
                    }
            }
        }

        writer.close()
    }

    /**
     * Generate xml report grouping by licenses.
     *
     * @param dependencyMetadataSet set with dependencies
     * @param fileName report file name
     */
    public void generateXMLReport4LicenseToDependency(Set<DependencyMetadata> dependencyMetadataSet, String fileName) {
        PrintWriter writer = new PrintWriter(new File(xmlOutputDir, fileName))
        MarkupBuilder xml = new MarkupBuilder(writer)
        Map<LicenseMetadata, Set<String>> licensesMap = getLicenseMap(dependencyMetadataSet)

        xml.licenses() {
            licensesMap.each {
                entry ->
                    def attributes = [name: entry.key.licenseName]

                    // Miss attribute if it's empty
                    if(entry.key.licenseTextUrl) {
                        attributes << [url:  entry.key.licenseTextUrl]
                    }
                    license(attributes) {
                        entry.value.each {
                            d -> dependency(d)
                        }
                    }
            }
        }

        writer.close()
    }

    /**
     * Generate json report grouping by dependencies.
     *
     * @param dependencyMetadataSet set with dependencies
     * @param fileName report file name
     */
    public void generateJSONReport4DependencyToLicense(Set<DependencyMetadata> dependencyMetadataSet, String fileName) {
        def json = new JsonBuilder();

        json {
            dependencies dependencyMetadataSet.collect {
                entry ->
                    return [
                        name: entry.dependency,
                        file: entry.dependencyFileName,
                        licenses: entry.licenseMetadataList.collect {
                            l -> return [
                                name: l.licenseName,
                                url: l.licenseTextUrl
                            ]
                        }
                    ]
            }
        }


        FileWriter fw = getWriter(fileName, jsonOutputDir);
        json.writeTo(fw)
        fw.flush()
    }

    /**
     * Generate json report grouping by licenses.
     *
     * @param dependencyMetadataSet set with dependencies
     * @param fileName report file name
     */
    public void generateJSONReport4LicenseToDependency(Set<DependencyMetadata> dependencyMetadataSet, String fileName) {
        def json = new JsonBuilder();
        Map<LicenseMetadata, Set<String>> licensesMap = getLicenseMap(dependencyMetadataSet)

        json{
            licences licensesMap.collect {
                key, value ->
                    return [
                        name: key.licenseName,
                        url: key.licenseTextUrl,
                        dependencies: value
                    ]
            }
        }

        FileWriter fw = getWriter(fileName, jsonOutputDir);
        json.writeTo(fw)
        fw.flush() // obviously writeTo doesn't do the job --vishna
    }

    /**
     * Generate report by dependency.
     *
     * @param dependencyMetadataSet set with dependencies
     * @param fileName report file name
     */
    public void generateHTMLReport4DependencyToLicense(Set<DependencyMetadata> dependencyMetadataSet, String fileName) {
        PrintWriter writer = new PrintWriter(new File(htmlOutputDir, fileName))
        MarkupBuilder html = new MarkupBuilder(writer)

        html.html {
            head {
                title("HTML License report")
            }
            style(
             '''table {
                  width: 85%;
                  border-collapse: collapse;
                  text-align: center;
                }
                .dependencies {
                  text-align: left;
                }
                tr {
                  border: 1px solid black;
                }
                td {
                  border: 1px solid black;
                  font-weight: bold;
                  color: #2E2E2E
                }
                th {
                  border: 1px solid black;
                }
                h3 {
                  text-align:center;
                  margin:3px
                }
                .license {
                    width:70%
                }

                .licenseName {
                    width:15%
                }
                ''')
            body {
                table(align: 'center') {
                    tr {
                        th(){ h3("Dependency") }
                        th(){ h3("Jar") }
                        th(){ h3("License name") }
                        th(){ h3("License text URL") }
                    }

                    dependencyMetadataSet.each {
                        entry ->
                            entry.licenseMetadataList.each { license ->
                                tr {
                                    td(entry.dependency, class: 'dependencies')
                                    td(entry.dependencyFileName, class: 'licenseName')
                                    td(license.licenseName, class: 'licenseName')
                                    td(class: 'license') {
                                        if (license.licenseTextUrl) {
                                            a(href: license.licenseTextUrl, "Show license agreement")
                                        }
                                    }
                                }
                            }
                    }
                }
            }
        }

        writer.close()
    }

    /**
     * Generate html report by license type.
     *
     * @param dependencyMetadataSet set with dependencies
     * @param fileName report file name
     */
    public void generateHTMLReport4LicenseToDependency(Set<DependencyMetadata> dependencyMetadataSet, String fileName) {
        PrintWriter writer = new PrintWriter(new File(htmlOutputDir, fileName))
        MarkupBuilder html = new MarkupBuilder(writer)
        Map<LicenseMetadata, Set<String>> licensesMap = getLicenseMap(dependencyMetadataSet)

        html.html {
            head {
                title("HTML License report")
            }
            style(
             '''table {
                  width: 85%;
                  border-collapse: collapse;
                  text-align: center;
                }

                .dependencies {
                  text-align: left;
                  width:15%;
                }

                tr {
                  border: 1px solid black;
                }

                td {
                  border: 1px solid black;
                  font-weight: bold;
                  color: #2E2E2E
                }

                th {
                  border: 1px solid black;
                }

                h3 {
                  text-align:center;
                  margin:3px
                }

                .license {
                    width:70%
                }

                .licenseName {
                    width:15%
                }
                ''')
            body {
                table(align: 'center') {
                    tr {
                        th(){ h3("License") }
                        th(){ h3("License text URL") }
                        th(){ h3("Dependency") }
                    }

                    licensesMap.each {
                        entry ->
                            tr {
                                td(entry.key.licenseName, class: 'licenseName')
                                td(class: 'license') {
                                    if (entry.key.licenseTextUrl) {
                                        a(href: entry.key.licenseTextUrl, "License agreement")
                                    }
                                }
                                td(class: "dependencies") {
                                    ul() {
                                        entry.value.each {
                                            dependency ->
                                                li(dependency)
                                        }
                                    }
                                }
                            }
                    }
                }
            }
        }

        writer.close()
    }

    // Utility
    private Map<LicenseMetadata, Set<String>> getLicenseMap(Set<DependencyMetadata> dependencyMetadataSet) {
        Map<LicenseMetadata, Set<String>> licensesMap = new HashMap<LicenseMetadata, Set<String>>()

        dependencyMetadataSet.each {
            dependencyMetadata ->
                dependencyMetadata.licenseMetadataList.each { license ->
                    if (!licensesMap.containsKey(license)) {
                        licensesMap.put(license, new HashSet<String>())
                    }
                    licensesMap.get(license).add(dependencyMetadata.dependencyFileName)
                }
        }

        licensesMap
    }
<<<<<<< HEAD
=======

    private MarkupBuilder getMarkupBuilder(String fileName, File outputDir) {
        new MarkupBuilder(getWriter(fileName, outputDir))
    }

    private FileWriter getWriter(String fileName, File outputDir) {
        File licenseReport = new File((File)outputDir, fileName)
        licenseReport.createNewFile()
        def writer = new FileWriter(licenseReport)

        return writer
    }

>>>>>>> 367a3c75
}<|MERGE_RESOLUTION|>--- conflicted
+++ resolved
@@ -30,30 +30,29 @@
      * @param fileName report file name
      */
     public void generateXMLReport4DependencyToLicense(Set<DependencyMetadata> dependencyMetadataSet, String fileName) {
-        PrintWriter writer = new PrintWriter(new File(xmlOutputDir, fileName))
-        MarkupBuilder xml = new MarkupBuilder(writer)
-
-        xml.dependencies() {
-            dependencyMetadataSet.each {
-                entry ->
-                    dependency(name: entry.dependency) {
-                        file(entry.dependencyFileName)
-                        entry.licenseMetadataList.each {
-                            l ->
-                                def attributes = [name: l.licenseName]
-
-                                // Miss attribute if it's empty
-                                if (l.licenseTextUrl) {
-                                    attributes << [url: l.licenseTextUrl]
-                                }
-
-                                license(attributes)
-                        }
-                    }
-            }
-        }
-
-        writer.close()
+        new File(xmlOutputDir, fileName).withPrintWriter { writer ->
+            MarkupBuilder xml = new MarkupBuilder(writer)
+
+            xml.dependencies() {
+                dependencyMetadataSet.each {
+                    entry ->
+                        dependency(name: entry.dependency) {
+                            file(entry.dependencyFileName)
+                            entry.licenseMetadataList.each {
+                                l ->
+                                    def attributes = [name: l.licenseName]
+
+                                    // Miss attribute if it's empty
+                                    if (l.licenseTextUrl) {
+                                        attributes << [url: l.licenseTextUrl]
+                                    }
+
+                                    license(attributes)
+                            }
+                        }
+                }
+            }
+        }
     }
 
     /**
@@ -63,28 +62,27 @@
      * @param fileName report file name
      */
     public void generateXMLReport4LicenseToDependency(Set<DependencyMetadata> dependencyMetadataSet, String fileName) {
-        PrintWriter writer = new PrintWriter(new File(xmlOutputDir, fileName))
-        MarkupBuilder xml = new MarkupBuilder(writer)
-        Map<LicenseMetadata, Set<String>> licensesMap = getLicenseMap(dependencyMetadataSet)
-
-        xml.licenses() {
-            licensesMap.each {
-                entry ->
-                    def attributes = [name: entry.key.licenseName]
-
-                    // Miss attribute if it's empty
-                    if(entry.key.licenseTextUrl) {
-                        attributes << [url:  entry.key.licenseTextUrl]
-                    }
-                    license(attributes) {
-                        entry.value.each {
-                            d -> dependency(d)
-                        }
-                    }
-            }
-        }
-
-        writer.close()
+        new File(xmlOutputDir, fileName).withPrintWriter { writer ->
+            MarkupBuilder xml = new MarkupBuilder(writer)
+            Map<LicenseMetadata, Set<String>> licensesMap = getLicenseMap(dependencyMetadataSet)
+
+            xml.licenses() {
+                licensesMap.each {
+                    entry ->
+                        def attributes = [name: entry.key.licenseName]
+
+                        // Miss attribute if it's empty
+                        if(entry.key.licenseTextUrl) {
+                            attributes << [url:  entry.key.licenseTextUrl]
+                        }
+                        license(attributes) {
+                            entry.value.each {
+                                d -> dependency(d)
+                            }
+                        }
+                }
+            }
+        }
     }
 
     /**
@@ -112,10 +110,9 @@
             }
         }
 
-
-        FileWriter fw = getWriter(fileName, jsonOutputDir);
-        json.writeTo(fw)
-        fw.flush()
+        new File(jsonOutputDir, fileName).withWriter { fw ->
+            json.writeTo(fw)
+        }
     }
 
     /**
@@ -138,10 +135,9 @@
                     ]
             }
         }
-
-        FileWriter fw = getWriter(fileName, jsonOutputDir);
-        json.writeTo(fw)
-        fw.flush() // obviously writeTo doesn't do the job --vishna
+        new File(jsonOutputDir, fileName).withWriter { fw ->
+            json.writeTo(fw)
+        }
     }
 
     /**
@@ -151,15 +147,15 @@
      * @param fileName report file name
      */
     public void generateHTMLReport4DependencyToLicense(Set<DependencyMetadata> dependencyMetadataSet, String fileName) {
-        PrintWriter writer = new PrintWriter(new File(htmlOutputDir, fileName))
-        MarkupBuilder html = new MarkupBuilder(writer)
-
-        html.html {
-            head {
-                title("HTML License report")
-            }
-            style(
-             '''table {
+        new File(htmlOutputDir, fileName).withPrintWriter { writer ->
+            MarkupBuilder html = new MarkupBuilder(writer)
+
+            html.html {
+                head {
+                    title("HTML License report")
+                }
+                style(
+                        '''table {
                   width: 85%;
                   border-collapse: collapse;
                   text-align: center;
@@ -190,35 +186,34 @@
                     width:15%
                 }
                 ''')
-            body {
-                table(align: 'center') {
-                    tr {
-                        th(){ h3("Dependency") }
-                        th(){ h3("Jar") }
-                        th(){ h3("License name") }
-                        th(){ h3("License text URL") }
-                    }
-
-                    dependencyMetadataSet.each {
-                        entry ->
-                            entry.licenseMetadataList.each { license ->
-                                tr {
-                                    td(entry.dependency, class: 'dependencies')
-                                    td(entry.dependencyFileName, class: 'licenseName')
-                                    td(license.licenseName, class: 'licenseName')
-                                    td(class: 'license') {
-                                        if (license.licenseTextUrl) {
-                                            a(href: license.licenseTextUrl, "Show license agreement")
+                body {
+                    table(align: 'center') {
+                        tr {
+                            th(){ h3("Dependency") }
+                            th(){ h3("Jar") }
+                            th(){ h3("License name") }
+                            th(){ h3("License text URL") }
+                        }
+
+                        dependencyMetadataSet.each {
+                            entry ->
+                                entry.licenseMetadataList.each { license ->
+                                    tr {
+                                        td(entry.dependency, class: 'dependencies')
+                                        td(entry.dependencyFileName, class: 'licenseName')
+                                        td(license.licenseName, class: 'licenseName')
+                                        td(class: 'license') {
+                                            if (license.licenseTextUrl) {
+                                                a(href: license.licenseTextUrl, "Show license agreement")
+                                            }
                                         }
                                     }
                                 }
-                            }
+                        }
                     }
                 }
             }
         }
-
-        writer.close()
     }
 
     /**
@@ -228,16 +223,16 @@
      * @param fileName report file name
      */
     public void generateHTMLReport4LicenseToDependency(Set<DependencyMetadata> dependencyMetadataSet, String fileName) {
-        PrintWriter writer = new PrintWriter(new File(htmlOutputDir, fileName))
-        MarkupBuilder html = new MarkupBuilder(writer)
-        Map<LicenseMetadata, Set<String>> licensesMap = getLicenseMap(dependencyMetadataSet)
-
-        html.html {
-            head {
-                title("HTML License report")
-            }
-            style(
-             '''table {
+        new File(htmlOutputDir, fileName).withPrintWriter { writer ->
+            MarkupBuilder html = new MarkupBuilder(writer)
+            Map<LicenseMetadata, Set<String>> licensesMap = getLicenseMap(dependencyMetadataSet)
+
+            html.html {
+                head {
+                    title("HTML License report")
+                }
+                style(
+                        '''table {
                   width: 85%;
                   border-collapse: collapse;
                   text-align: center;
@@ -275,38 +270,37 @@
                     width:15%
                 }
                 ''')
-            body {
-                table(align: 'center') {
-                    tr {
-                        th(){ h3("License") }
-                        th(){ h3("License text URL") }
-                        th(){ h3("Dependency") }
-                    }
-
-                    licensesMap.each {
-                        entry ->
-                            tr {
-                                td(entry.key.licenseName, class: 'licenseName')
-                                td(class: 'license') {
-                                    if (entry.key.licenseTextUrl) {
-                                        a(href: entry.key.licenseTextUrl, "License agreement")
+                body {
+                    table(align: 'center') {
+                        tr {
+                            th(){ h3("License") }
+                            th(){ h3("License text URL") }
+                            th(){ h3("Dependency") }
+                        }
+
+                        licensesMap.each {
+                            entry ->
+                                tr {
+                                    td(entry.key.licenseName, class: 'licenseName')
+                                    td(class: 'license') {
+                                        if (entry.key.licenseTextUrl) {
+                                            a(href: entry.key.licenseTextUrl, "License agreement")
+                                        }
                                     }
-                                }
-                                td(class: "dependencies") {
-                                    ul() {
-                                        entry.value.each {
-                                            dependency ->
-                                                li(dependency)
+                                    td(class: "dependencies") {
+                                        ul() {
+                                            entry.value.each {
+                                                dependency ->
+                                                    li(dependency)
+                                            }
                                         }
                                     }
                                 }
-                            }
+                        }
                     }
                 }
             }
         }
-
-        writer.close()
     }
 
     // Utility
@@ -325,20 +319,4 @@
 
         licensesMap
     }
-<<<<<<< HEAD
-=======
-
-    private MarkupBuilder getMarkupBuilder(String fileName, File outputDir) {
-        new MarkupBuilder(getWriter(fileName, outputDir))
-    }
-
-    private FileWriter getWriter(String fileName, File outputDir) {
-        File licenseReport = new File((File)outputDir, fileName)
-        licenseReport.createNewFile()
-        def writer = new FileWriter(licenseReport)
-
-        return writer
-    }
-
->>>>>>> 367a3c75
 }